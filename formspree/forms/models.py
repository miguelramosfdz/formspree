--- conflicted
+++ resolved
@@ -159,15 +159,11 @@
         now = datetime.datetime.utcnow().strftime('%I:%M %p UTC - %d %B %Y')
         if not overlimit:
             text = render_template('email/form.txt', data=data, host=self.host, keys=keys, now=now)
-<<<<<<< HEAD
             # check if the user wants a new or old version of the email
             if format == 'plain':
                 html = render_template('email/plain_form.html', data=data, host=self.host, keys=keys, now=now)
             else:
                 html = render_template('email/form.html', data=data, host=self.host, keys=keys, now=now)
-=======
-            html = render_template('email/form.html', data=data, host=self.host, keys=keys, now=now)
->>>>>>> 0d4cbaa3
         else:
             if monthly_counter - settings.MONTHLY_SUBMISSIONS_LIMIT > 25:
                 # only send this overlimit notification for the first 25 overlimit emails
