--- conflicted
+++ resolved
@@ -6,16 +6,10 @@
                             next_url, IS_VALID_EMAIL
 from flask import url_for, render_template, g
 from sqlalchemy.sql.expression import delete
-<<<<<<< HEAD
-from werkzeug.datastructures import ImmutableMultiDict, ImmutableOrderedMultiDict
-from helpers import HASH, HASHIDS_CODEC, MONTHLY_COUNTER_KEY, EXCLUDE_KEYS, http_form_to_dict, referrer_to_path
-=======
 from werkzeug.datastructures import ImmutableMultiDict, \
                                     ImmutableOrderedMultiDict
 from helpers import HASH, HASHIDS_CODEC, MONTHLY_COUNTER_KEY, \
-                    http_form_to_dict, referrer_to_path
-
->>>>>>> 7be4a213
+                    EXCLUDE_KEYS, http_form_to_dict, referrer_to_path
 
 class Form(DB.Model):
     __tablename__ = 'forms'
@@ -107,34 +101,30 @@
         Assumes sender's email has been verified.
         '''
 
-        if type(submitted_data) in (ImmutableMultiDict, ImmutableOrderedMultiDict):
+        if type(submitted_data) in (ImmutableMultiDict,
+                                    ImmutableOrderedMultiDict):
             data, keys = http_form_to_dict(submitted_data)
         else:
             data, keys = submitted_data, submitted_data.keys()
 
-        subject = data.get('_subject', 'New submission from %s' % referrer_to_path(referrer))
-        reply_to = data.get('_replyto', data.get('email', data.get('Email', ''))).strip()
+        subject = data.get('_subject',
+                           'New submission from %s' %
+                           referrer_to_path(referrer))
+        reply_to = data.get('_replyto',
+                            data.get('email',
+                                     data.get('Email', ''))).strip()
         cc = data.get('_cc', None)
         next = next_url(referrer, data.get('_next'))
         spam = data.get('_gotcha', None)
         format = data.get('_format', None)
 
-<<<<<<< HEAD
-	    # turn cc emails into array
-=======
         # turn cc emails into array
->>>>>>> 7be4a213
         if cc:
             cc = [email.strip() for email in cc.split(',')]
 
         # prevent submitting empty form
-<<<<<<< HEAD
-        if not any([data[k] for k in keys]):
-            return { 'code': Form.STATUS_EMAIL_EMPTY }
-=======
         if not any(data.values()):
             return {'code': Form.STATUS_EMAIL_EMPTY}
->>>>>>> 7be4a213
 
         # return a fake success for spam
         if spam:
