--- conflicted
+++ resolved
@@ -79,13 +79,9 @@
         print '%s submissions for %s' % (nsubmissions, form)
 
 
-<<<<<<< HEAD
 @forms_app.cli.command()
-def test():
-=======
-@manager.option('-t', '--testname', dest='testname', default=None, help='name of test')
+@click.option('-t', '--testname', dest='testname', default=None, help='name of test')
 def test(testname=None):
->>>>>>> f75f359b
     import unittest
 
     test_loader = unittest.defaultTestLoader
